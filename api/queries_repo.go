package api

import (
	"bytes"
	"encoding/json"
	"fmt"
<<<<<<< HEAD
=======
	"sort"
	"strings"

	"github.com/github/gh-cli/internal/ghrepo"
	"github.com/pkg/errors"
>>>>>>> a0f2e173
)

// Repository contains information about a GitHub repo
type Repository struct {
	ID    string
	Name  string
	Owner RepositoryOwner

	IsPrivate        bool
	HasIssuesEnabled bool
	ViewerPermission string
	DefaultBranchRef struct {
		Name   string
		Target struct {
			OID string
		}
	}

	Parent *Repository
}

// RepositoryOwner is the owner of a GitHub repository
type RepositoryOwner struct {
	Login string
}

// RepoOwner is the login name of the owner
func (r Repository) RepoOwner() string {
	return r.Owner.Login
}

// RepoName is the name of the repository
func (r Repository) RepoName() string {
	return r.Name
}

// IsFork is true when this repository has a parent repository
func (r Repository) IsFork() bool {
	return r.Parent != nil
}

// ViewerCanPush is true when the requesting user has push access
func (r Repository) ViewerCanPush() bool {
	switch r.ViewerPermission {
	case "ADMIN", "MAINTAIN", "WRITE":
		return true
	default:
		return false
	}
}

// GitHubRepo looks up the node ID of a named repository
func GitHubRepo(client *Client, repo ghrepo.Interface) (*Repository, error) {
	query := `
	query($owner: String!, $name: String!) {
		repository(owner: $owner, name: $name) {
			id
			hasIssuesEnabled
		}
	}`
	variables := map[string]interface{}{
		"owner": repo.RepoOwner(),
		"name":  repo.RepoName(),
	}

	result := struct {
		Repository Repository
	}{}
	err := client.GraphQL(query, variables, &result)

	if err != nil || result.Repository.ID == "" {
		newErr := fmt.Errorf("failed to determine repository ID for '%s'", ghrepo.FullName(repo))
		if err != nil {
			newErr = fmt.Errorf("%s: %w", newErr, err)
		}
		return nil, newErr
	}

	return &result.Repository, nil
}

// RepoNetworkResult describes the relationship between related repositories
type RepoNetworkResult struct {
	ViewerLogin  string
	Repositories []*Repository
}

// RepoNetwork inspects the relationship between multiple GitHub repositories
func RepoNetwork(client *Client, repos []ghrepo.Interface) (RepoNetworkResult, error) {
	queries := []string{}
	for i, repo := range repos {
		queries = append(queries, fmt.Sprintf(`
		repo_%03d: repository(owner: %q, name: %q) {
			...repo
			parent {
				...repo
			}
		}
		`, i, repo.RepoOwner(), repo.RepoName()))
	}

	// Since the query is constructed dynamically, we can't parse a response
	// format using a static struct. Instead, hold the raw JSON data until we
	// decide how to parse it manually.
	graphqlResult := map[string]*json.RawMessage{}
	result := RepoNetworkResult{}

	err := client.GraphQL(fmt.Sprintf(`
	fragment repo on Repository {
		id
		name
		owner { login }
		viewerPermission
		defaultBranchRef {
			name
			target { oid }
		}
		isPrivate
	}
	query {
		viewer { login }
		%s
	}
	`, strings.Join(queries, "")), nil, &graphqlResult)
	graphqlError, isGraphQLError := err.(*GraphQLErrorResponse)
	if isGraphQLError {
		// If the only errors are that certain repositories are not found,
		// continue processing this response instead of returning an error
		tolerated := true
		for _, ge := range graphqlError.Errors {
			if ge.Type != "NOT_FOUND" {
				tolerated = false
			}
		}
		if tolerated {
			err = nil
		}
	}
	if err != nil {
		return result, err
	}

	keys := []string{}
	for key := range graphqlResult {
		keys = append(keys, key)
	}
	// sort keys to ensure `repo_{N}` entries are processed in order
	sort.Sort(sort.StringSlice(keys))

	// Iterate over keys of GraphQL response data and, based on its name,
	// dynamically allocate the target struct an individual message gets decoded to.
	for _, name := range keys {
		jsonMessage := graphqlResult[name]
		if name == "viewer" {
			viewerResult := struct {
				Login string
			}{}
			decoder := json.NewDecoder(bytes.NewReader([]byte(*jsonMessage)))
			if err := decoder.Decode(&viewerResult); err != nil {
				return result, err
			}
			result.ViewerLogin = viewerResult.Login
		} else if strings.HasPrefix(name, "repo_") {
			if jsonMessage == nil {
				result.Repositories = append(result.Repositories, nil)
				continue
			}
			repo := Repository{}
			decoder := json.NewDecoder(bytes.NewReader([]byte(*jsonMessage)))
			if err := decoder.Decode(&repo); err != nil {
				return result, err
			}
			result.Repositories = append(result.Repositories, &repo)
		} else {
			return result, fmt.Errorf("unknown GraphQL result key %q", name)
		}
	}
	return result, nil
}

// repositoryV3 is the repository result from GitHub API v3
type repositoryV3 struct {
	NodeID string
	Name   string
	Owner  struct {
		Login string
	}
}

// ForkRepo forks the repository on GitHub and returns the new repository
func ForkRepo(client *Client, repo ghrepo.Interface) (*Repository, error) {
	path := fmt.Sprintf("repos/%s/forks", ghrepo.FullName(repo))
	body := bytes.NewBufferString(`{}`)
	result := repositoryV3{}
	err := client.REST("POST", path, body, &result)
	if err != nil {
		return nil, err
	}

	return &Repository{
		ID:   result.NodeID,
		Name: result.Name,
		Owner: RepositoryOwner{
			Login: result.Owner.Login,
		},
		ViewerPermission: "WRITE",
	}, nil
}<|MERGE_RESOLUTION|>--- conflicted
+++ resolved
@@ -4,14 +4,10 @@
 	"bytes"
 	"encoding/json"
 	"fmt"
-<<<<<<< HEAD
-=======
 	"sort"
 	"strings"
 
 	"github.com/github/gh-cli/internal/ghrepo"
-	"github.com/pkg/errors"
->>>>>>> a0f2e173
 )
 
 // Repository contains information about a GitHub repo
