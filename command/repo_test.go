--- conflicted
+++ resolved
@@ -552,11 +552,7 @@
 	}
 }
 
-<<<<<<< HEAD
-func TestRepoView(t *testing.T) {
-=======
 func TestRepoView_web(t *testing.T) {
->>>>>>> e4b8ae0e
 	initBlankContext("OWNER/REPO", "master")
 	http := initFakeHTTP()
 	http.StubRepoResponse("OWNER", "REPO")
