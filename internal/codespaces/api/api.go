--- conflicted
+++ resolved
@@ -596,13 +596,10 @@
 	Branch             string
 	Machine            string
 	Location           string
-<<<<<<< HEAD
 	DevContainerPath   string
-=======
 	VSCSTarget         string
 	VSCSTargetURL      string
 	PermissionsOptOut  bool
->>>>>>> bb4fc521
 }
 
 // CreateCodespace creates a codespace with the given parameters and returns a non-nil error if it
@@ -648,13 +645,10 @@
 	Ref                string `json:"ref"`
 	Location           string `json:"location"`
 	Machine            string `json:"machine"`
-<<<<<<< HEAD
 	DevContainerPath   string `json:"devcontainer_path,omitempty"`
-=======
 	VSCSTarget         string `json:"vscs_target,omitempty"`
 	VSCSTargetURL      string `json:"vscs_target_url,omitempty"`
 	PermissionsOptOut  bool   `json:"devcontainer_permissions_opt_out"`
->>>>>>> bb4fc521
 }
 
 var errProvisioningInProgress = errors.New("provisioning in progress")
@@ -683,13 +677,10 @@
 		Ref:                params.Branch,
 		Location:           params.Location,
 		Machine:            params.Machine,
-<<<<<<< HEAD
 		DevContainerPath:   params.DevContainerPath,
-=======
 		VSCSTarget:         params.VSCSTarget,
 		VSCSTargetURL:      params.VSCSTargetURL,
 		PermissionsOptOut:  params.PermissionsOptOut,
->>>>>>> bb4fc521
 	})
 
 	if err != nil {
@@ -771,7 +762,6 @@
 	return nil
 }
 
-<<<<<<< HEAD
 // ListDevContainers returns a list of valid devcontainer.json files for the repo. Pass a negative limit to request all pages from
 // the API until all devcontainer.json files have been fetched.
 func (a *API) ListDevContainers(ctx context.Context, repoID int, branch string, limit int) (devcontainers []string, err error) {
@@ -828,7 +818,8 @@
 	}
 
 	return devcontainers, nil
-=======
+}
+
 type EditCodespaceParams struct {
 	DisplayName        string `json:"display_name,omitempty"`
 	IdleTimeoutMinutes int    `json:"idle_timeout_minutes,omitempty"`
@@ -891,7 +882,6 @@
 		return false, "", err
 	}
 	return codespace.PendingOperation, codespace.PendingOperationDisabledReason, nil
->>>>>>> bb4fc521
 }
 
 type getCodespaceRepositoryContentsResponse struct {
