--- conflicted
+++ resolved
@@ -44,36 +44,7 @@
 				Open an issue using 'gh issue create -R cli/cli'
 			`),
 			"help:environment": heredoc.Doc(`
-<<<<<<< HEAD
-				GITHUB_TOKEN: an authentication token for API requests. Setting this avoids being
-				prompted to authenticate and overrides any previously stored credentials.
-	
-				GH_REPO: specify the GitHub repository in the "[HOST/]OWNER/REPO" format for commands
-				that otherwise operate on a local repository.
-
-				GH_HOST: specify the GitHub hostname for commands that would otherwise assume
-				the "github.com" host when not in a context of an existing repository.
-	
-				GH_EDITOR, GIT_EDITOR, VISUAL, EDITOR (in order of precedence): the editor tool to use
-				for authoring text.
-	
-				BROWSER: the web browser to use for opening links.
-	
-				DEBUG: set to any value to enable verbose output to standard error. Include values "api"
-				or "oauth" to print detailed information about HTTP requests or authentication flow.
-	
-				GLAMOUR_STYLE: the style to use for rendering Markdown. See
-				https://github.com/charmbracelet/glamour#styles
-	
-				NO_COLOR: set to any value to avoid printing ANSI escape sequences for color output.
-
-				CLICOLOR: set to "0" to disable printing ANSI colors in output.
-
-				CLICOLOR_FORCE: set to a value other than "0" to keep ANSI colors in output
-				even when the output is piped.
-=======
 				See 'gh help environment' for the list of supported environment variables.
->>>>>>> 3049db64
 			`),
 		},
 	}
