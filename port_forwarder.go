--- conflicted
+++ resolved
@@ -79,12 +79,7 @@
 	case err := <-errc:
 		return err
 	case <-ctx.Done():
-<<<<<<< HEAD
-		// TODO ctx.Error?
-		return ln.Close()
-=======
 		return ctx.Err() // canceled
->>>>>>> 9964a444
 	}
 }
 
